"""test.py
Setup and Run hub models.

Make sure to enable an https proxy if necessary, or the setup steps may hang.
"""
# This file shows how to use the benchmark suite from user end.
import gc
import time
import unittest
from unittest import TestCase
from unittest.mock import patch

import torch
from torchbenchmark import list_models


class TestBenchmark(TestCase):
    def setUp(self):
        gc.collect()
        if 'cuda' in str(self):
            self.memory = torch.cuda.memory_allocated()

    def tearDown(self):
        gc.collect()
        if 'cuda' in str(self):
            gc.collect()
            memory = torch.cuda.memory_allocated()
            self.assertEqual(self.memory, memory)
            torch.cuda.empty_cache()

    def test_fx_profile(self):
        try:
            from torch.fx.interpreter import Interpreter
<<<<<<< HEAD
        except ImportError:
            # older versions of PyTorch
            raise unittest.SkipTest("Requires torch>=1.8")
        from fx_profile import main, ProfileAggregate
        with patch.object(ProfileAggregate, "save"):
            # just run one model to make sure things aren't completely broken
            main(["--repeat=1", "--filter=pytorch_struct", "--device=cpu"])
=======
        except ImportError:  # older versions of PyTorch
            raise unittest.SkipTest("Requires torch>=1.8")
        from fx_profile import main, ProfileAggregate
        with patch.object(ProfileAggregate, "save") as mock_save:
            # just run one model to make sure things aren't completely broken
            main(["--repeat=1", "--filter=pytorch_struct", "--device=cpu"])
            self.assertGreaterEqual(mock_save.call_count, 1)

>>>>>>> a6f9ce0b


def _load_test(model_class, device):
    def model_object(self):
        if device == 'cuda' and not torch.cuda.is_available():
            self.skipTest("torch.cuda not available")
        return model_class(device=device)

    def example(self):
        m = model_object(self)
        try:
            module, example_inputs = m.get_module()
            module(*example_inputs)
        except NotImplementedError:
            self.skipTest('Method get_module is not implemented, skipping...')

    def train(self):
        m = model_object(self)
        try:
            m.train()
        except NotImplementedError:
            self.skipTest('Method train is not implemented, skipping...')

    def eval(self):
        m = model_object(self)
        try:
            m.eval()
        except NotImplementedError:
            self.skipTest('Method eval is not implemented, skipping...')

    setattr(TestBenchmark, f'test_{model_class.name}_example_{device}', example)
    setattr(TestBenchmark, f'test_{model_class.name}_train_{device}', train)
    setattr(TestBenchmark, f'test_{model_class.name}_eval_{device}', eval)


def _load_tests():
    for Model in list_models():
        for device in ('cpu', 'cuda'):
            _load_test(Model, device)


_load_tests()
if __name__ == '__main__':
    unittest.main()<|MERGE_RESOLUTION|>--- conflicted
+++ resolved
@@ -31,15 +31,6 @@
     def test_fx_profile(self):
         try:
             from torch.fx.interpreter import Interpreter
-<<<<<<< HEAD
-        except ImportError:
-            # older versions of PyTorch
-            raise unittest.SkipTest("Requires torch>=1.8")
-        from fx_profile import main, ProfileAggregate
-        with patch.object(ProfileAggregate, "save"):
-            # just run one model to make sure things aren't completely broken
-            main(["--repeat=1", "--filter=pytorch_struct", "--device=cpu"])
-=======
         except ImportError:  # older versions of PyTorch
             raise unittest.SkipTest("Requires torch>=1.8")
         from fx_profile import main, ProfileAggregate
@@ -47,8 +38,6 @@
             # just run one model to make sure things aren't completely broken
             main(["--repeat=1", "--filter=pytorch_struct", "--device=cpu"])
             self.assertGreaterEqual(mock_save.call_count, 1)
-
->>>>>>> a6f9ce0b
 
 
 def _load_test(model_class, device):
