--- conflicted
+++ resolved
@@ -88,18 +88,10 @@
     models = []
     for model_path in _list_model_paths():
         model_name = os.path.basename(model_path)
-<<<<<<< HEAD
-        try:
-            module = importlib.import_module(f'.models.{model_name}', package=__name__)
-        except Exception as e:
-            log.warning(f"Failed to import {model_name} -- {type(e).__name__}: {str(e)}")
-
-=======
         module = importlib.import_module(f'.models.{model_name}', package=__name__)
         if not hasattr(module, 'Model'):
             print(f"Warning: {module} does not define attribute Model, skip it")
             continue
->>>>>>> cfcecc12
         Model = getattr(module, 'Model')
         if not hasattr(Model, 'name'):
             Model.name = model_name
